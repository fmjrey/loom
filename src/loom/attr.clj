(ns ^{:doc "Graph attribute protocol and implementations for records from
loom.graph. Common uses for attributes include labels and styling (color,
thickness, etc)."
      :author "Justin Kramer"}
  loom.attr
  (:require [loom.graph :refer [directed? nodes edges src dest has-node?]
             :as graph])
  (:import [loom.graph BasicEditableGraph BasicEditableDigraph
            BasicEditableWeightedGraph BasicEditableWeightedDigraph
            FlyGraph FlyDigraph WeightedFlyGraph WeightedFlyDigraph]))

(defprotocol AttrGraph
  (add-attr [g node-or-edge k v] [g n1 n2 k v] "Add an attribute to node or edge")
  (remove-attr [g node-or-edge k] [g n1 n2 k] "Remove an attribute from a node or edge")
  (attr [g node-or-edge k] [g n1 n2 k] "Return the attribute on a node or edge")
  (attrs [g node-or-edge] [g n1 n2] "Return all attributes on a node or edge"))

(def default-attr-graph-impl
  {:add-attr (fn
               ([g node-or-edge k v]
                 (if (has-node? g node-or-edge)
                   (assoc-in g [:attrs node-or-edge k] v)
                   (add-attr g (src node-or-edge) (dest node-or-edge) k v)))
               ([g n1 n2 k v]
                  (let [g (assoc-in g [:attrs n1 ::edge-attrs n2 k] v)
                        g (if (directed? g) g
                              (assoc-in g [:attrs n2 ::edge-attrs n1 k] v))]
                    g)))
   :remove-attr (fn
                  ([g node-or-edge k]
                    (if (has-node? g node-or-edge)                      
                      (update-in g [:attrs node-or-edge] dissoc k)
                      (remove-attr g (src node-or-edge) (dest node-or-edge) k)))
                  ([g n1 n2 k]
                     (update-in g [:attrs n1 ::edge-attrs n2] dissoc k)))
   :attr (fn
           ([g node-or-edge k]
             (if (has-node? g node-or-edge)
               (get-in g [:attrs node-or-edge k])
               (attr g (src node-or-edge) (dest node-or-edge) k)))
           ([g n1 n2 k]
              (get-in g [:attrs n1 ::edge-attrs n2 k])))
   :attrs (fn
<<<<<<< HEAD
            ([g node]
               (let [attributes (dissoc (get-in g [:attrs node]) ::edge-attrs)]
                 (when (seq attributes) attributes)))
=======
            ([g node-or-edge]
              (if (has-node? g node-or-edge)
                (dissoc (get-in g [:attrs node-or-edge]) ::edge-attrs)
                (attrs g (src node-or-edge) (dest node-or-edge))))
>>>>>>> 354e1493
            ([g n1 n2]
               (let [attributes (get-in g [:attrs n1 ::edge-attrs n2])]
                 (when (seq attributes) attributes))))})

(extend BasicEditableGraph
  AttrGraph
  default-attr-graph-impl)

(extend BasicEditableDigraph
  AttrGraph
  default-attr-graph-impl)

(extend BasicEditableWeightedGraph
  AttrGraph
  default-attr-graph-impl)

(extend BasicEditableWeightedDigraph
  AttrGraph
  default-attr-graph-impl)

(extend FlyGraph
  AttrGraph
  default-attr-graph-impl)

(extend FlyDigraph
  AttrGraph
  default-attr-graph-impl)

(extend WeightedFlyGraph
  AttrGraph
  default-attr-graph-impl)

(extend WeightedFlyDigraph
  AttrGraph
  default-attr-graph-impl)

(defn attr?
  "Return true if g satisfies AttrGraph"
  [g]
  (satisfies? AttrGraph g))

(defn add-attr-to-nodes
  "Adds an attribute to the given nodes"
  [g k v nodes]
  (reduce
   (fn [g n]
     (add-attr g n k v))
   g nodes))

(defn add-attr-to-edges
  "Adds an attribute to the given nodes"
  [g k v edges]
  (reduce
   (fn [g [n1 n2]]
     (add-attr g n1 n2 k v))
   g edges))

(defn add-attr-to-all
  "Adds an attribute to all nodes and edges"
  [g k v]
  (-> g
      (add-attr-to-nodes k v (nodes g))
      (add-attr-to-edges k v (edges g))))

(defn add-attrs-to-all
  "Adds attributes to all nodes and edges"
  [g & kvs]
  (reduce
   (fn [g [k v]]
     (-> g
         (add-attr-to-nodes k v (nodes g))
         (add-attr-to-edges k v (edges g))))
   g (partition 2 1 kvs)))


(defn hilite
  "Adds a red :color attribute to a node or edge"
  ([g node]
     (-> g
         (add-attr node :color :red)
         (add-attr node :fontcolor :red)
         (add-attr node :fillcolor "#ffeeee")
         (add-attr node :style "filled,bold")))
  ([g n1 n2]
     (-> g
         (add-attr n1 n2 :color :red)
         (add-attr n1 n2 :fontcolor :red)
         (add-attr n1 n2 :style :bold))))

(defn hilite-path
  "Hilites nodes and edges along a path"
  [g path]
  (reduce
   (fn [g [n1 n2]]
     (-> g
         (hilite n1)
         (hilite n2)
         (hilite n1 n2)))
   g (partition 2 1 path)))<|MERGE_RESOLUTION|>--- conflicted
+++ resolved
@@ -41,16 +41,10 @@
            ([g n1 n2 k]
               (get-in g [:attrs n1 ::edge-attrs n2 k])))
    :attrs (fn
-<<<<<<< HEAD
-            ([g node]
-               (let [attributes (dissoc (get-in g [:attrs node]) ::edge-attrs)]
-                 (when (seq attributes) attributes)))
-=======
             ([g node-or-edge]
               (if (has-node? g node-or-edge)
                 (dissoc (get-in g [:attrs node-or-edge]) ::edge-attrs)
                 (attrs g (src node-or-edge) (dest node-or-edge))))
->>>>>>> 354e1493
             ([g n1 n2]
                (let [attributes (get-in g [:attrs n1 ::edge-attrs n2])]
                  (when (seq attributes) attributes))))})
