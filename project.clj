(defproject jkkramer/loom "0.2.0"
  :description "Graph library for Clojure"
  :author "Justin Kramer"
<<<<<<< HEAD
  :dependencies [[org.clojure/clojure "1.5.1"]])
=======
  :dependencies [[org.clojure/clojure "1.4.0"]])
>>>>>>> 25aecb2f
<|MERGE_RESOLUTION|>--- conflicted
+++ resolved
@@ -1,8 +1,4 @@
 (defproject jkkramer/loom "0.2.0"
   :description "Graph library for Clojure"
   :author "Justin Kramer"
-<<<<<<< HEAD
-  :dependencies [[org.clojure/clojure "1.5.1"]])
-=======
-  :dependencies [[org.clojure/clojure "1.4.0"]])
->>>>>>> 25aecb2f
+  :dependencies [[org.clojure/clojure "1.4.0"]])